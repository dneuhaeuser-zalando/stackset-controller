--- conflicted
+++ resolved
@@ -238,24 +238,7 @@
 				deployment.Spec.Replicas = &replicas
 			}
 
-<<<<<<< HEAD
-			if stack.DeletionTimestamp != nil && stack.DeletionTimestamp.Time.Before(time.Now().UTC()) {
-				if !noTrafficSince.IsZero() && time.Since(noTrafficSince) > c.noTrafficScaledownTTL {
-					// delete deployment
-					if !createDeployment {
-						c.logger.Infof("Deleting Deployment %s/%s no longer needed", deployment.Namespace, deployment.Name)
-						err = c.kube.AppsV1().Deployments(deployment.Namespace).Delete(deployment.Name, nil)
-						if err != nil {
-							return fmt.Errorf(
-								"failed to delete Deployment %s/%s owned by Stack %s/%s",
-								deployment.Namespace,
-								deployment.Name,
-								stack.Namespace,
-								stack.Name,
-							)
-						}
-=======
-			if !noTrafficSince.IsZero() && time.Since(noTrafficSince) > c.noTrafficTerminationTTL {
+			if !noTrafficSince.IsZero() && time.Since(noTrafficSince) > c.noTrafficScaledownTTL {
 				// delete deployment
 				if !createDeployment {
 					c.logger.Infof("Deleting Deployment %s/%s no longer needed", deployment.Namespace, deployment.Name)
@@ -268,11 +251,11 @@
 							stack.Namespace,
 							stack.Name,
 						)
->>>>>>> 9e171fcb
 					}
 				}
-				return nil
-			}
+			}
+			return nil
+
 		} else {
 			deployment.Annotations[noTrafficSinceAnnotationKey] = time.Now().UTC().Format(time.RFC3339)
 		}
